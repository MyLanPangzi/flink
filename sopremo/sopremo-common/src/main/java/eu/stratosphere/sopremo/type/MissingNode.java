package eu.stratosphere.sopremo.type;

import java.io.DataInput;
import java.io.DataOutput;
import java.io.IOException;
import java.io.ObjectInputStream;
import java.io.ObjectOutputStream;

<<<<<<< HEAD
=======
/**
 * @author Michael Hopstock
 * @author Tommy Neubert
 */
>>>>>>> 172e63b7
public class MissingNode extends JsonNode implements IPrimitiveNode {

	/**
	 * 
	 */
	private static final long serialVersionUID = 5057162510515824922L;

	private final static MissingNode Instance = new MissingNode();

	/**
	 * Initializes a MissingNode. This constructor is needed for serialization and
	 * deserialization of MissingNodes, please use MissingNode.getInstance() to get the instance of MissingNode.
	 */
	public MissingNode() {
	}

	/**
	 * Returns the instance of MissingNode.
	 * 
	 * @return the instance of MissingNode
	 */
	public static MissingNode getInstance() {
		return Instance;
	}

	@Override
	public StringBuilder toString(final StringBuilder sb) {
		return sb.append("<missing>");
	}

	@Override
	public boolean equals(final Object o) {
		throw new UnsupportedOperationException("MissingNode");
	}

	@Override
	public MissingNode canonicalize() {
		return Instance;
	}

	@Override
	public void read(final DataInput in) throws IOException {
	}

	@Override
	public void write(final DataOutput out) throws IOException {
	}

	@Override
	public boolean isNull() {
		return true;
	}

	/*
	 * (non-Javadoc)
	 * @see eu.stratosphere.sopremo.type.JsonNode#isMissing()
	 */
	@Override
	public boolean isMissing() {
		return true;
	}

	@Override
	public Type getType() {
		return Type.MissingNode;
	}

	private Object readResolve() {
		return getInstance();
	}

	@Override
	public IJsonNode clone() {
		return this;
	}

	@Override
	public Object getJavaValue() {
		throw new UnsupportedOperationException("MissingNode");
	}

	@Override
	public int compareToSameType(final IJsonNode other) {
		return 0;
	}

	@SuppressWarnings("unused")
	private void writeObject(ObjectOutputStream oos) throws IOException {
	}

	@SuppressWarnings("unused")
	private void readObject(final ObjectInputStream in) throws IOException {
	}

	@Override
	public int hashCode() {
		return 42;
	}

	@Override
	public void clear() {
		throw new UnsupportedOperationException("MissingNode");
	}
}<|MERGE_RESOLUTION|>--- conflicted
+++ resolved
@@ -6,13 +6,10 @@
 import java.io.ObjectInputStream;
 import java.io.ObjectOutputStream;
 
-<<<<<<< HEAD
-=======
 /**
  * @author Michael Hopstock
  * @author Tommy Neubert
  */
->>>>>>> 172e63b7
 public class MissingNode extends JsonNode implements IPrimitiveNode {
 
 	/**
